// Copyright (c) 2019 Computer Vision Center (CVC) at the Universitat Autonoma
// de Barcelona (UAB).
//
// This work is licensed under the terms of the MIT license.
// For a copy, see <https://opensource.org/licenses/MIT>.

#include "CollisionStage.h"

namespace carla {
namespace traffic_manager {

namespace CollisionStageConstants {

  static const float VERTICAL_OVERLAP_THRESHOLD = 2.0f;
  static const float BOUNDARY_EXTENSION_MINIMUM = 1.0f;
  static const float EXTENSION_SQUARE_POINT = 7.5f;
  static const float TIME_HORIZON = 0.5f;
  static const float HIGHWAY_SPEED = 50.0f / 3.6f;
  static const float HIGHWAY_TIME_HORIZON = 5.0f;
  static const float CRAWL_SPEED = 10.0f / 3.6f;
  static const float BOUNDARY_EDGE_LENGTH = 2.0f;
  static const float MAX_COLLISION_RADIUS = 100.0f;
  static const float MIN_COLLISION_RADIUS = 15.0f;
  static const float WALKER_TIME_EXTENSION = 1.5f;
  static const float EPSILON_VELOCITY = 0.1f;
  static const float INTER_BBOX_DISTANCE_THRESHOLD = 0.3f;
} // namespace CollisionStageConstants

  using namespace CollisionStageConstants;

  CollisionStage::CollisionStage(
      std::string stage_name,
      std::shared_ptr<LocalizationToCollisionMessenger> localization_messenger,
      std::shared_ptr<CollisionToPlannerMessenger> planner_messenger,
      Parameters &parameters,
      cc::DebugHelper &debug_helper)
    : PipelineStage(stage_name),
      localization_messenger(localization_messenger),
      planner_messenger(planner_messenger),
      parameters(parameters),
      debug_helper(debug_helper){

    // Initializing clock for checking unregistered actors periodically.
    last_world_actors_pass_instance = chr::system_clock::now();
    // Initializing output array selector.
    frame_selector = true;
    // Initializing the number of vehicles to zero in the beginning.
    number_of_vehicles = 0u;
    // Initializing srand.
    srand(static_cast<unsigned>(time(NULL)));
  }

  CollisionStage::~CollisionStage() {}

  void CollisionStage::Action() {
    const auto current_planner_frame = frame_selector ? planner_frame_a : planner_frame_b;

    // Looping over registered actors.
    for (uint64_t i = 0u; i < number_of_vehicles && localization_frame != nullptr; ++i) {

      LocalizationToCollisionData &data = localization_frame->at(i);
      if (!data.actor->IsAlive()) {
        continue;
      }

      const Actor ego_actor = data.actor;
      const ActorId ego_actor_id = ego_actor->GetId();
      const std::unordered_map<ActorId, Actor> overlapping_actors = data.overlapping_actors;
      const cg::Location ego_location = ego_actor->GetLocation();
      const SimpleWaypointPtr& closest_point = data.closest_waypoint;
      const SimpleWaypointPtr& junction_look_ahead = data.junction_look_ahead_waypoint;

      // Retrieve actors around the path of the ego vehicle.
      bool collision_hazard = false;
      const SimpleWaypointPtr safe_point_junction = localization_frame->at(vehicle_id_to_index.at(ego_actor->GetId())).safe_point_after_junction;

<<<<<<< HEAD
      // Check every actor in the vicinity if it poses a collision hazard.
      for (auto j = overlapping_actors.begin(); (j != overlapping_actors.end()) && !collision_hazard; ++j) {
        const Actor other_actor = j->second;
        const auto other_actor_type = other_actor->GetTypeId();
        const ActorId other_actor_id = j->first;
        const cg::Location other_location = other_actor->GetLocation();

        try {
          // Collision checks increase with speed (Official formula used)
          float collision_distance = std::pow(floor(ego_actor->GetVelocity().Length()*3.6f/10.0f),2.0f);
          collision_distance = cg::Math::Clamp(collision_distance, MIN_COLLISION_RADIUS, MAX_COLLISION_RADIUS);
          // Temporary fix to (0,0,0) bug
          if (other_location.x != 0 && other_location.y != 0 && other_location.z != 0) {
            if (other_actor_id != ego_actor_id &&
                (cg::Math::DistanceSquared(ego_location, other_location)
                < std::pow(MAX_COLLISION_RADIUS, 2)) &&
                (std::abs(ego_location.z - other_location.z) < VERTICAL_OVERLAP_THRESHOLD)) {

              if ((other_actor_type[0] == 'v' && parameters.GetPercentageIgnoreVehicles(ego_actor) <= (rand() % 101)) ||
                  (other_actor_type[0] == 'w' && parameters.GetPercentageIgnoreWalkers(ego_actor) <= (rand() % 101))) {

                if (parameters.GetCollisionDetection(ego_actor, other_actor) &&
                    NegotiateCollision(ego_actor, other_actor, ego_location, other_location, closest_point, junction_look_ahead)) {
=======
      // Generate number between 0 and 100
      const int r = rand() % 101;

      // Continue only if random number is lower than our %, default is 0.
      if (parameters.GetPercentageIgnoreActors(boost::shared_ptr<cc::Actor>(ego_actor)) <= r) {
        // Check every actor in the vicinity if it poses a collision hazard.
        for (auto j = overlapping_actors.begin(); (j != overlapping_actors.end()) && !collision_hazard; ++j) {
          try {
            const Actor actor = j->second;
            const ActorId actor_id = j->first;
            const cg::Location other_location = actor->GetLocation();

            // Collision checks increase with speed (Official formula used)
            float collision_distance = std::pow(floor(ego_actor->GetVelocity().Length()*3.6f/10.0f),2.0f);
            collision_distance = cg::Math::Clamp(collision_distance, MIN_COLLISION_RADIUS, MAX_COLLISION_RADIUS);

            // Temporary fix to (0,0,0) bug
            if (other_location.x != 0 && other_location.y != 0 && other_location.z != 0){

              if (actor_id != ego_actor_id &&
                  (cg::Math::DistanceSquared(ego_location, other_location)
                  < std::pow(MAX_COLLISION_RADIUS, 2)) &&
                  (std::abs(ego_location.z - other_location.z) < VERTICAL_OVERLAP_THRESHOLD)) {

                if (safe_point_junction != nullptr){
                  if(parameters.GetCollisionDetection(ego_actor, actor) &&
                    !IsLocationAfterJunctionSafe(ego_actor, actor, safe_point_junction)){

>>>>>>> 1449b1d1
                    collision_hazard = true;
                    break;
                  }
                }

                if (parameters.GetCollisionDetection(ego_actor, actor) &&
                    NegotiateCollision(ego_actor, actor, closest_point, junction_look_ahead)) {

                  collision_hazard = true;
                  break;
                }
              }
            }
<<<<<<< HEAD
        } catch (const std::exception &e) {
          carla::log_info("Actor might not be alive \n");
=======
          } catch (const std::exception &e) {
            carla::log_info("Actor might not be alive \n");
          }

>>>>>>> 1449b1d1
        }

      }

      CollisionToPlannerData &message = current_planner_frame->at(i);
      message.hazard = collision_hazard;
    }
  }

  void CollisionStage::DataReceiver() {
    localization_frame = localization_messenger->Peek();

    if (localization_frame != nullptr) {
      // Connecting actor ids to their position indices on data arrays.
      // This map also provides us the additional benefit of being able to
      // quickly identify
      // if a vehicle id is registered with the traffic manager or not.
      vehicle_id_to_index.clear();
      uint64_t index = 0u;
      for (auto &element: *localization_frame.get()) {
        vehicle_id_to_index.insert({element.actor->GetId(), index++});
      }

      // Allocating new containers for the changed number of registered
      // vehicles.
      if (number_of_vehicles != (*localization_frame.get()).size()) {

        number_of_vehicles = static_cast<uint64_t>((*localization_frame.get()).size());
        // Allocating output arrays to be shared with motion planner stage.
        planner_frame_a = std::make_shared<CollisionToPlannerFrame>(number_of_vehicles);
        planner_frame_b = std::make_shared<CollisionToPlannerFrame>(number_of_vehicles);
      }
    }

    // Cleaning geodesic boundaries from last iteration.
    geodesic_boundaries.clear();
  }

  void CollisionStage::DataSender() {

    localization_messenger->Pop();

    planner_messenger->Push(frame_selector ? planner_frame_a : planner_frame_b);
    frame_selector = !frame_selector;
  }

  bool CollisionStage::NegotiateCollision(const Actor &reference_vehicle, const Actor &other_vehicle,
                                          const cg::Location &reference_location, const cg::Location &other_location,
                                          const SimpleWaypointPtr& closest_point,
                                          const SimpleWaypointPtr& junction_look_ahead) {

    bool hazard = false;

    const cg::Vector3D reference_heading = reference_vehicle->GetTransform().GetForwardVector();
    cg::Vector3D reference_to_other = other_location - reference_location;
    reference_to_other = reference_to_other.MakeUnitVector();

    const cg::Vector3D other_heading = other_vehicle->GetTransform().GetForwardVector();
    cg::Vector3D other_to_reference = reference_location - other_location;
    other_to_reference = other_to_reference.MakeUnitVector();

    const auto &waypoint_buffer =  localization_frame->at(
      vehicle_id_to_index.at(reference_vehicle->GetId())).buffer;
    const SimpleWaypointPtr& reference_front_wp = waypoint_buffer.front();

    const auto reference_vehicle_ptr = boost::static_pointer_cast<cc::Vehicle>(reference_vehicle);
    const auto other_vehicle_ptr = boost::static_pointer_cast<cc::Vehicle>(other_vehicle);

    float reference_vehicle_length = reference_vehicle_ptr->GetBoundingBox().extent.x * 1.414f;
    float other_vehicle_length = other_vehicle_ptr->GetBoundingBox().extent.x * 1.414f;
    float inter_vehicle_length = reference_vehicle_length + other_vehicle_length;

    if (!(!reference_front_wp->CheckJunction() &&
        cg::Math::Dot(reference_heading, reference_to_other) < 0) &&

        !(!closest_point->CheckJunction() && junction_look_ahead->CheckJunction() &&
        reference_vehicle_ptr->GetVelocity().SquaredLength() < 0.1 &&
        reference_vehicle_ptr->GetTrafficLightState() != carla::rpc::TrafficLightState::Green) &&

        !(!reference_front_wp->CheckJunction() &&
        cg::Math::Dot(reference_heading, reference_to_other) > 0 &&
        (cg::Math::DistanceSquared(reference_location, other_location) >
        std::pow(GetBoundingBoxExtention(reference_vehicle) + inter_vehicle_length, 2)))) {

      const Polygon reference_geodesic_polygon = GetPolygon(GetGeodesicBoundary(reference_vehicle, reference_location));
      const Polygon other_geodesic_polygon = GetPolygon(GetGeodesicBoundary(other_vehicle, other_location));
      const Polygon reference_polygon = GetPolygon(GetBoundary(reference_vehicle, reference_location));
      const Polygon other_polygon = GetPolygon(GetBoundary(other_vehicle, other_location));

      const double reference_vehicle_to_other_geodesic = bg::distance(reference_polygon, other_geodesic_polygon);
      const double other_vehicle_to_reference_geodesic = bg::distance(other_polygon, reference_geodesic_polygon);

      const auto inter_geodesic_distance = bg::distance(reference_geodesic_polygon, other_geodesic_polygon);
      const auto inter_bbox_distance = bg::distance(reference_polygon, other_polygon);

      // Whichever vehicle's path is farthest away from the other vehicle gets
      // priority to move.
      if (inter_geodesic_distance < 0.1 &&
          ((inter_bbox_distance > 0.1 &&
            reference_vehicle_to_other_geodesic > other_vehicle_to_reference_geodesic
            ) || (
            inter_bbox_distance < 0.1 &&
            (cg::Math::Dot(reference_heading, reference_to_other) >
            cg::Math::Dot(other_heading, other_to_reference))
          ))
      ) {

        hazard = true;
      }
    }
    return hazard;
  }

  traffic_manager::Polygon CollisionStage::GetPolygon(const LocationList &boundary) {

    std::string boundary_polygon_wkt;
    for (const cg::Location &location: boundary) {
      boundary_polygon_wkt += std::to_string(location.x) + " " + std::to_string(location.y) + ",";
    }
    boundary_polygon_wkt += std::to_string(boundary[0].x) + " " + std::to_string(boundary[0].y);

    traffic_manager::Polygon boundary_polygon;
    bg::read_wkt("POLYGON((" + boundary_polygon_wkt + "))", boundary_polygon);

    return boundary_polygon;
  }

  LocationList CollisionStage::GetGeodesicBoundary(const Actor &actor, const cg::Location &vehicle_location) {

<<<<<<< HEAD
    const LocationList bbox = GetBoundary(actor, vehicle_location);
=======
    if (geodesic_boundaries.find(actor->GetId()) != geodesic_boundaries.end()) {
      return geodesic_boundaries.at(actor->GetId());
    }

    const LocationList bbox = GetBoundary(actor);
>>>>>>> 1449b1d1

    if (vehicle_id_to_index.find(actor->GetId()) != vehicle_id_to_index.end()) {

      float bbox_extension = GetBoundingBoxExtention(actor);

      const float specific_distance_margin = parameters.GetDistanceToLeadingVehicle(actor);
      if (specific_distance_margin > 0.0f) {
        bbox_extension = std::max(specific_distance_margin, bbox_extension);
      }

      const auto &waypoint_buffer =  localization_frame->at(vehicle_id_to_index.at(actor->GetId())).buffer;

      LocationList left_boundary;
      LocationList right_boundary;
      const auto vehicle = boost::static_pointer_cast<cc::Vehicle>(actor);
      const float width = vehicle->GetBoundingBox().extent.y;
      const float length = vehicle->GetBoundingBox().extent.x*2;

      SimpleWaypointPtr boundary_start = waypoint_buffer.front();
      uint64_t boundary_start_index = 0u;
      while (boundary_start->DistanceSquared(vehicle_location) < std::pow(length, 2) &&
             boundary_start_index < waypoint_buffer.size() -1) {
        boundary_start = waypoint_buffer.at(boundary_start_index);
        ++boundary_start_index;
      }
      SimpleWaypointPtr boundary_end = nullptr;
      SimpleWaypointPtr current_point = waypoint_buffer.at(boundary_start_index);

      const auto vehicle_reference = boost::static_pointer_cast<cc::Vehicle>(actor);
      // At non-signalized junctions, we extend the boundary across the junction
      // and in all other situations, boundary length is velocity-dependent.
      bool reached_distance = false;
      for (uint64_t j = boundary_start_index; !reached_distance && (j < waypoint_buffer.size()); ++j) {

        if (boundary_start->DistanceSquared(current_point) > std::pow(bbox_extension, 2)) {
          reached_distance = true;
        }

        if (boundary_end == nullptr ||
            boundary_end->DistanceSquared(current_point) > std::pow(BOUNDARY_EDGE_LENGTH, 2) ||
            reached_distance) {

          const cg::Vector3D heading_vector = current_point->GetForwardVector();
          const cg::Location location = current_point->GetLocation();
          cg::Vector3D perpendicular_vector = cg::Vector3D(-heading_vector.y, heading_vector.x, 0.0f);
          perpendicular_vector = perpendicular_vector.MakeUnitVector();
          // Direction determined for the left-handed system.
          const cg::Vector3D scaled_perpendicular = perpendicular_vector * width;
          left_boundary.push_back(location + cg::Location(scaled_perpendicular));
          right_boundary.push_back(location + cg::Location(-1.0f * scaled_perpendicular));

          boundary_end = current_point;
        }

        current_point = waypoint_buffer.at(j);
      }

      // Connecting the geodesic path boundary with the vehicle bounding box.
      LocationList geodesic_boundary;
      // Reversing right boundary to construct clockwise (left-hand system)
      // boundary. This is so because both left and right boundary vectors have
      // the closest point to the vehicle at their starting index for the right
      // boundary,
      // we want to begin at the farthest point to have a clockwise trace.
      std::reverse(right_boundary.begin(), right_boundary.end());
      geodesic_boundary.insert(geodesic_boundary.end(), right_boundary.begin(), right_boundary.end());
      geodesic_boundary.insert(geodesic_boundary.end(), bbox.begin(), bbox.end());
      geodesic_boundary.insert(geodesic_boundary.end(), left_boundary.begin(), left_boundary.end());

      geodesic_boundaries.insert({actor->GetId(), geodesic_boundary});
      return geodesic_boundary;
    } else {

      geodesic_boundaries.insert({actor->GetId(), bbox});
      return bbox;
    }

  }

  float CollisionStage::GetBoundingBoxExtention(const Actor &actor) {

    const float velocity = actor->GetVelocity().Length();
    float bbox_extension = BOUNDARY_EXTENSION_MINIMUM;
    if (velocity > HIGHWAY_SPEED) {
      bbox_extension = HIGHWAY_TIME_HORIZON * velocity;
    } else if (velocity < CRAWL_SPEED) {
      bbox_extension = BOUNDARY_EXTENSION_MINIMUM;
    } else {
      bbox_extension = std::sqrt(
                          EXTENSION_SQUARE_POINT * velocity) +
                          velocity * TIME_HORIZON +
                          BOUNDARY_EXTENSION_MINIMUM;
    }

    return bbox_extension;
  }

  LocationList CollisionStage::GetBoundary(const Actor &actor, const cg::Location &location) {

    const auto actor_type = actor->GetTypeId();
    cg::Vector3D heading_vector = actor->GetTransform().GetForwardVector();
    heading_vector.z = 0.0f;
    heading_vector = heading_vector.MakeUnitVector();

    cg::BoundingBox bbox;
    float forward_extension = 0.0f;
    if (actor_type[0] == 'v') {
      const auto vehicle = boost::static_pointer_cast<cc::Vehicle>(actor);
      bbox = vehicle->GetBoundingBox();
    } else if (actor_type[0] == 'w') {
      const auto walker = boost::static_pointer_cast<cc::Walker>(actor);
      bbox = walker->GetBoundingBox();
      // Extend the pedestrians bbox to "predict" where they'll be and avoid collisions.
      forward_extension = walker->GetVelocity().Length() * WALKER_TIME_EXTENSION;
    }

    const cg::Vector3D extent = bbox.extent;
    const cg::Vector3D perpendicular_vector = cg::Vector3D(-heading_vector.y, heading_vector.x, 0.0f);

    const cg::Vector3D x_boundary_vector = heading_vector * (extent.x + forward_extension);
    const cg::Vector3D y_boundary_vector = perpendicular_vector * (extent.y + forward_extension);

    // Four corners of the vehicle in top view clockwise order (left-handed
    // system).
    LocationList bbox_boundary = {
      location + cg::Location(x_boundary_vector - y_boundary_vector),
      location + cg::Location(-1.0f * x_boundary_vector - y_boundary_vector),
      location + cg::Location(-1.0f * x_boundary_vector + y_boundary_vector),
      location + cg::Location(x_boundary_vector + y_boundary_vector),
    };

    return bbox_boundary;
  }

  bool CollisionStage::IsLocationAfterJunctionSafe(const Actor &ego_actor, const Actor &overlapped_actor, const SimpleWaypointPtr safe_point){

    bool safe_junction = true;

    if (overlapped_actor->GetVelocity().Length() < EPSILON_VELOCITY){

      cg::Location safe_location = safe_point->GetLocation();
      cg::Vector3D heading_vector = safe_point->GetForwardVector();
      heading_vector.z = 0.0f;
      heading_vector = heading_vector.MakeUnitVector();

      cg::BoundingBox bbox;
      const auto vehicle = boost::static_pointer_cast<cc::Vehicle>(ego_actor);
      bbox = vehicle->GetBoundingBox();
      const cg::Vector3D extent = bbox.extent;

      const cg::Vector3D perpendicular_vector = cg::Vector3D(-heading_vector.y, heading_vector.x, 0.0f);

      const cg::Vector3D x_boundary_vector = heading_vector * extent.x;
      const cg::Vector3D y_boundary_vector = perpendicular_vector * extent.y;

      LocationList ego_actor_boundary = {
        safe_location + cg::Location(x_boundary_vector - y_boundary_vector),
        safe_location + cg::Location(-1.0f * x_boundary_vector - y_boundary_vector),
        safe_location + cg::Location(-1.0f * x_boundary_vector + y_boundary_vector),
        safe_location + cg::Location(x_boundary_vector + y_boundary_vector),
      };

      const Polygon reference_polygon = GetPolygon(ego_actor_boundary);
      const Polygon other_polygon = GetPolygon(GetBoundary(overlapped_actor));

      const auto inter_bbox_distance = bg::distance(reference_polygon, other_polygon);
      if (inter_bbox_distance < INTER_BBOX_DISTANCE_THRESHOLD){
        safe_junction = false;
      }
    }

    return safe_junction;
  }

  void CollisionStage::DrawBoundary(const LocationList &boundary) {
    for (uint64_t i = 0u; i < boundary.size(); ++i) {
      debug_helper.DrawLine(
          boundary[i] + cg::Location(0.0f, 0.0f, 1.0f),
          boundary[(i + 1) % boundary.size()] + cg::Location(0.0f, 0.0f, 1.0f),
          0.1f, {255u, 255u, 0u}, 0.05f);
    }
  }

} // namespace traffic_manager
} // namespace carla<|MERGE_RESOLUTION|>--- conflicted
+++ resolved
@@ -74,16 +74,15 @@
       bool collision_hazard = false;
       const SimpleWaypointPtr safe_point_junction = localization_frame->at(vehicle_id_to_index.at(ego_actor->GetId())).safe_point_after_junction;
 
-<<<<<<< HEAD
       // Check every actor in the vicinity if it poses a collision hazard.
       for (auto j = overlapping_actors.begin(); (j != overlapping_actors.end()) && !collision_hazard; ++j) {
-        const Actor other_actor = j->second;
-        const auto other_actor_type = other_actor->GetTypeId();
-        const ActorId other_actor_id = j->first;
-        const cg::Location other_location = other_actor->GetLocation();
-
         try {
-          // Collision checks increase with speed (Official formula used)
+          const Actor other_actor = j->second;
+          const auto other_actor_type = other_actor->GetTypeId();
+          const ActorId other_actor_id = j->first;
+          const cg::Location other_location = other_actor->GetLocation();
+
+          // Collision checks increase with speed
           float collision_distance = std::pow(floor(ego_actor->GetVelocity().Length()*3.6f/10.0f),2.0f);
           collision_distance = cg::Math::Clamp(collision_distance, MIN_COLLISION_RADIUS, MAX_COLLISION_RADIUS);
           // Temporary fix to (0,0,0) bug
@@ -93,63 +92,22 @@
                 < std::pow(MAX_COLLISION_RADIUS, 2)) &&
                 (std::abs(ego_location.z - other_location.z) < VERTICAL_OVERLAP_THRESHOLD)) {
 
-              if ((other_actor_type[0] == 'v' && parameters.GetPercentageIgnoreVehicles(ego_actor) <= (rand() % 101)) ||
-                  (other_actor_type[0] == 'w' && parameters.GetPercentageIgnoreWalkers(ego_actor) <= (rand() % 101))) {
-
-                if (parameters.GetCollisionDetection(ego_actor, other_actor) &&
-                    NegotiateCollision(ego_actor, other_actor, ego_location, other_location, closest_point, junction_look_ahead)) {
-=======
-      // Generate number between 0 and 100
-      const int r = rand() % 101;
-
-      // Continue only if random number is lower than our %, default is 0.
-      if (parameters.GetPercentageIgnoreActors(boost::shared_ptr<cc::Actor>(ego_actor)) <= r) {
-        // Check every actor in the vicinity if it poses a collision hazard.
-        for (auto j = overlapping_actors.begin(); (j != overlapping_actors.end()) && !collision_hazard; ++j) {
-          try {
-            const Actor actor = j->second;
-            const ActorId actor_id = j->first;
-            const cg::Location other_location = actor->GetLocation();
-
-            // Collision checks increase with speed (Official formula used)
-            float collision_distance = std::pow(floor(ego_actor->GetVelocity().Length()*3.6f/10.0f),2.0f);
-            collision_distance = cg::Math::Clamp(collision_distance, MIN_COLLISION_RADIUS, MAX_COLLISION_RADIUS);
-
-            // Temporary fix to (0,0,0) bug
-            if (other_location.x != 0 && other_location.y != 0 && other_location.z != 0){
-
-              if (actor_id != ego_actor_id &&
-                  (cg::Math::DistanceSquared(ego_location, other_location)
-                  < std::pow(MAX_COLLISION_RADIUS, 2)) &&
-                  (std::abs(ego_location.z - other_location.z) < VERTICAL_OVERLAP_THRESHOLD)) {
-
-                if (safe_point_junction != nullptr){
-                  if(parameters.GetCollisionDetection(ego_actor, actor) &&
-                    !IsLocationAfterJunctionSafe(ego_actor, actor, safe_point_junction)){
-
->>>>>>> 1449b1d1
+              if (safe_point_junction != nullptr && parameters.GetCollisionDetection(ego_actor, actor)) {
+                if(!IsLocationAfterJunctionSafe(ego_actor, other_actor, safe_point_junction, other_location) ||
+                  NegotiateCollision(ego_actor, other_actor, ego_location, other_location, closest_point, junction_look_ahead)){
+                  if (!(other_actor_type[0] == 'v' && parameters.GetPercentageIgnoreVehicles(ego_actor) <= (rand() % 101)) &&
+                      !(other_actor_type[0] == 'w' && parameters.GetPercentageIgnoreWalkers(ego_actor) <= (rand() % 101))) {
                     collision_hazard = true;
                     break;
+                    }
                   }
-                }
-
-                if (parameters.GetCollisionDetection(ego_actor, actor) &&
-                    NegotiateCollision(ego_actor, actor, closest_point, junction_look_ahead)) {
-
-                  collision_hazard = true;
-                  break;
                 }
               }
             }
-<<<<<<< HEAD
-        } catch (const std::exception &e) {
-          carla::log_info("Actor might not be alive \n");
-=======
           } catch (const std::exception &e) {
             carla::log_info("Actor might not be alive \n");
           }
 
->>>>>>> 1449b1d1
         }
 
       }
@@ -279,15 +237,11 @@
 
   LocationList CollisionStage::GetGeodesicBoundary(const Actor &actor, const cg::Location &vehicle_location) {
 
-<<<<<<< HEAD
-    const LocationList bbox = GetBoundary(actor, vehicle_location);
-=======
     if (geodesic_boundaries.find(actor->GetId()) != geodesic_boundaries.end()) {
       return geodesic_boundaries.at(actor->GetId());
     }
 
-    const LocationList bbox = GetBoundary(actor);
->>>>>>> 1449b1d1
+    const LocationList bbox = GetBoundary(actor, vehicle_location);
 
     if (vehicle_id_to_index.find(actor->GetId()) != vehicle_id_to_index.end()) {
 
@@ -422,11 +376,11 @@
     return bbox_boundary;
   }
 
-  bool CollisionStage::IsLocationAfterJunctionSafe(const Actor &ego_actor, const Actor &overlapped_actor, const SimpleWaypointPtr safe_point){
+  bool CollisionStage::IsLocationAfterJunctionSafe(const Actor &ego_actor, const Actor &other_actor, const SimpleWaypointPtr safe_point , const Location other_location){
 
     bool safe_junction = true;
 
-    if (overlapped_actor->GetVelocity().Length() < EPSILON_VELOCITY){
+    if (other_actor->GetVelocity().Length() < EPSILON_VELOCITY){
 
       cg::Location safe_location = safe_point->GetLocation();
       cg::Vector3D heading_vector = safe_point->GetForwardVector();
@@ -451,7 +405,7 @@
       };
 
       const Polygon reference_polygon = GetPolygon(ego_actor_boundary);
-      const Polygon other_polygon = GetPolygon(GetBoundary(overlapped_actor));
+      const Polygon other_polygon = GetPolygon(GetBoundary(other_actor, other_location));
 
       const auto inter_bbox_distance = bg::distance(reference_polygon, other_polygon);
       if (inter_bbox_distance < INTER_BBOX_DISTANCE_THRESHOLD){
