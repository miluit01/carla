// Copyright (c) 2020 Computer Vision Center (CVC) at the Universitat Autonoma
// de Barcelona (UAB).
//
// This work is licensed under the terms of the MIT license.
// For a copy, see <https://opensource.org/licenses/MIT>.

#include "CollisionStage.h"

namespace carla {
namespace traffic_manager {

namespace CollisionStageConstants {

  static const float VERTICAL_OVERLAP_THRESHOLD = 2.0f;
  static const float BOUNDARY_EXTENSION_MINIMUM = 1.0f;
  static const float EXTENSION_SQUARE_POINT = 7.5f;
  static const float TIME_HORIZON = 0.5f;
  static const float HIGHWAY_SPEED = 50.0f / 3.6f;
  static const float HIGHWAY_TIME_HORIZON = 5.0f;
  static const float CRAWL_SPEED = 10.0f / 3.6f;
  static const float BOUNDARY_EDGE_LENGTH = 2.0f;
  static const float MAX_COLLISION_RADIUS = 100.0f;
  static const float MIN_COLLISION_RADIUS = 15.0f;
  static const float WALKER_TIME_EXTENSION = 1.5f;
  static const float EPSILON_VELOCITY = 0.1f;
  static const float INTER_BBOX_DISTANCE_THRESHOLD = 0.3f;
  static const float BBOX_EXTENT_MULTIPLIER = 1.4f;
} // namespace CollisionStageConstants

  using namespace CollisionStageConstants;

  CollisionStage::CollisionStage(
      std::string stage_name,
      std::shared_ptr<LocalizationToCollisionMessenger> localization_messenger,
      std::shared_ptr<CollisionToPlannerMessenger> planner_messenger,
      Parameters &parameters,
      cc::DebugHelper &debug_helper)
    : PipelineStage(stage_name),
      localization_messenger(localization_messenger),
      planner_messenger(planner_messenger),
      parameters(parameters),
      debug_helper(debug_helper) {

    // Initializing clock for checking unregistered actors periodically.
    last_world_actors_pass_instance = chr::system_clock::now();
    // Initializing output array selector.
    frame_selector = true;
    // Initializing the number of vehicles to zero in the beginning.
    number_of_vehicles = 0u;
    // Initializing srand.
    srand(static_cast<unsigned>(time(NULL)));
  }

  CollisionStage::~CollisionStage() {}

  void CollisionStage::Action() {

    const auto current_planner_frame = frame_selector ? planner_frame_a : planner_frame_b;

    // Looping over registered actors.
    for (uint64_t i = 0u; i < number_of_vehicles && localization_frame != nullptr; ++i) {

      LocalizationToCollisionData &data = localization_frame->at(i);
      if (!data.actor->IsAlive()) {
        continue;
      }

      const Actor ego_actor = data.actor;
      const ActorId ego_actor_id = ego_actor->GetId();
      const std::unordered_map<ActorId, Actor> overlapping_actors = data.overlapping_actors;
      const cg::Location ego_location = ego_actor->GetLocation();
      const SimpleWaypointPtr& closest_point = data.closest_waypoint;
      const SimpleWaypointPtr& junction_look_ahead = data.junction_look_ahead_waypoint;

      // Retrieve actors around the path of the ego vehicle.
      bool collision_hazard = false;
      const SimpleWaypointPtr safe_point_junction = localization_frame->at(vehicle_id_to_index.at(ego_actor->GetId())).safe_point_after_junction;

      // Check every actor in the vicinity if it poses a collision hazard.
      for (auto j = overlapping_actors.begin(); (j != overlapping_actors.end()) && !collision_hazard; ++j) {
<<<<<<< HEAD

        try {

          const Actor other_actor = j->second;
          const auto other_actor_type = other_actor->GetTypeId();
          const ActorId other_actor_id = j->first;
          const cg::Location other_location = other_actor->GetLocation();

          // Collision checks increase with speed
          float collision_distance = std::pow(floor(ego_actor->GetVelocity().Length()*3.6f/10.0f),2.0f);
          collision_distance = cg::Math::Clamp(collision_distance, MIN_COLLISION_RADIUS, MAX_COLLISION_RADIUS);

          // Temporary fix to (0,0,0) bug
          if (!(other_location.x == 0 && other_location.y == 0 && other_location.z == 0)) {

            if (other_actor_id != ego_actor_id &&
                (cg::Math::DistanceSquared(ego_location, other_location)
                < std::pow(MAX_COLLISION_RADIUS, 2)) &&
                (std::abs(ego_location.z - other_location.z) < VERTICAL_OVERLAP_THRESHOLD)) {

              if (parameters.GetCollisionDetection(ego_actor, other_actor)) {

                if((safe_point_junction != nullptr && !IsLocationAfterJunctionSafe(ego_actor, other_actor, safe_point_junction, other_location)) ||
                  NegotiateCollision(ego_actor, other_actor, ego_location, other_location, closest_point, junction_look_ahead)) {

                  if ((other_actor_type[0] == 'v' && parameters.GetPercentageIgnoreVehicles(ego_actor) <= (rand() % 101)) ||
                      (other_actor_type[0] == 'w' && parameters.GetPercentageIgnoreWalkers(ego_actor) <= (rand() % 101))) {

                    collision_hazard = true;
                    break;
=======

        try {

          const Actor other_actor = j->second;
          const auto other_actor_type = other_actor->GetTypeId();
          const ActorId other_actor_id = j->first;
          const cg::Location other_location = other_actor->GetLocation();

          // Collision checks increase with speed
          float collision_distance = std::pow(floor(ego_actor->GetVelocity().Length()*3.6f/10.0f),2.0f);
          collision_distance = cg::Math::Clamp(collision_distance, MIN_COLLISION_RADIUS, MAX_COLLISION_RADIUS);

          // Temporary fix to (0,0,0) bug
          if (!(other_location.x == 0 && other_location.y == 0 && other_location.z == 0)) {

            if (other_actor_id != ego_actor_id &&
                (cg::Math::DistanceSquared(ego_location, other_location)
                < std::pow(MAX_COLLISION_RADIUS, 2)) &&
                (std::abs(ego_location.z - other_location.z) < VERTICAL_OVERLAP_THRESHOLD)) {

              if (parameters.GetCollisionDetection(ego_actor, other_actor)) {

                if((safe_point_junction != nullptr && !IsLocationAfterJunctionSafe(ego_actor, other_actor, safe_point_junction, other_location)) ||
                  NegotiateCollision(ego_actor, other_actor, ego_location, other_location, closest_point, junction_look_ahead)) {

                  if ((other_actor_type[0] == 'v' && parameters.GetPercentageIgnoreVehicles(ego_actor) <= (rand() % 101)) ||
                      (other_actor_type[0] == 'w' && parameters.GetPercentageIgnoreWalkers(ego_actor) <= (rand() % 101))) {

                    collision_hazard = true;
>>>>>>> eae903e9
                  }
                }
              }
            }
          }
        } catch (const std::exception &e) {
          carla::log_info("Actor might not be alive \n");
        }
      }

      CollisionToPlannerData &message = current_planner_frame->at(i);
      message.hazard = collision_hazard;
    }
  }

  void CollisionStage::DataReceiver() {

    localization_frame = localization_messenger->Peek();

    if (localization_frame != nullptr) {

      // Connecting actor ids to their position indices on data arrays.
      // This map also provides us the additional benefit of being
      // able to quickly identify if a vehicle id is registered
      // with the traffic manager or not.
      vehicle_id_to_index.clear();
      uint64_t index = 0u;
      for (auto &element: *localization_frame.get()) {
        vehicle_id_to_index.insert({element.actor->GetId(), index++});
      }

      // Allocating new containers for the changed number
      // of registered vehicles.
      if (number_of_vehicles != (*localization_frame.get()).size()) {

        number_of_vehicles = static_cast<uint64_t>((*localization_frame.get()).size());

        // Allocating output arrays to be shared with motion planner stage.
        planner_frame_a = std::make_shared<CollisionToPlannerFrame>(number_of_vehicles);
        planner_frame_b = std::make_shared<CollisionToPlannerFrame>(number_of_vehicles);
      }
    }

    // Cleaning geodesic boundaries from the last iteration.
    geodesic_boundaries.clear();
  }

  void CollisionStage::DataSender() {

    localization_messenger->Pop();

    planner_messenger->Push(frame_selector ? planner_frame_a : planner_frame_b);
    frame_selector = !frame_selector;
  }

  bool CollisionStage::NegotiateCollision(const Actor &reference_vehicle, const Actor &other_vehicle,
                                          const cg::Location &reference_location, const cg::Location &other_location,
                                          const SimpleWaypointPtr& closest_point,
                                          const SimpleWaypointPtr& junction_look_ahead) {

    bool hazard = false;

    const cg::Vector3D reference_heading = reference_vehicle->GetTransform().GetForwardVector();
    cg::Vector3D reference_to_other = other_location - reference_location;
    reference_to_other = reference_to_other.MakeUnitVector();

    const cg::Vector3D other_heading = other_vehicle->GetTransform().GetForwardVector();
    cg::Vector3D other_to_reference = reference_location - other_location;
    other_to_reference = other_to_reference.MakeUnitVector();

    const auto &waypoint_buffer =  localization_frame->at(
      vehicle_id_to_index.at(reference_vehicle->GetId())).buffer;
    const SimpleWaypointPtr& reference_front_wp = waypoint_buffer.front();

    const auto reference_vehicle_ptr = boost::static_pointer_cast<cc::Vehicle>(reference_vehicle);
    const auto other_vehicle_ptr = boost::static_pointer_cast<cc::Vehicle>(other_vehicle);

    float reference_vehicle_length = reference_vehicle_ptr->GetBoundingBox().extent.x * BBOX_EXTENT_MULTIPLIER;
    float other_vehicle_length = other_vehicle_ptr->GetBoundingBox().extent.x * BBOX_EXTENT_MULTIPLIER;
    float inter_vehicle_length = reference_vehicle_length + other_vehicle_length;

    float inter_vehicle_distance = cg::Math::DistanceSquared(reference_location, other_location);
    float minimum_inter_vehicle_distance = std::pow(GetBoundingBoxExtention(reference_vehicle) + inter_vehicle_length, 2.0f);

    if (!(!reference_front_wp->CheckJunction() &&
        cg::Math::Dot(reference_heading, reference_to_other) < 0 &&
        inter_vehicle_distance > minimum_inter_vehicle_distance) &&

        !(!closest_point->CheckJunction() && junction_look_ahead->CheckJunction() &&
        reference_vehicle_ptr->GetVelocity().SquaredLength() < 0.1 &&
        reference_vehicle_ptr->GetTrafficLightState() != carla::rpc::TrafficLightState::Green &&
        inter_vehicle_distance > minimum_inter_vehicle_distance) &&

        !(!reference_front_wp->CheckJunction() &&
        cg::Math::Dot(reference_heading, reference_to_other) > 0 &&
        inter_vehicle_distance > minimum_inter_vehicle_distance)) {

      const Polygon reference_geodesic_polygon = GetPolygon(GetGeodesicBoundary(reference_vehicle, reference_location));
      const Polygon other_geodesic_polygon = GetPolygon(GetGeodesicBoundary(other_vehicle, other_location));
      const Polygon reference_polygon = GetPolygon(GetBoundary(reference_vehicle, reference_location));
      const Polygon other_polygon = GetPolygon(GetBoundary(other_vehicle, other_location));

      const double reference_vehicle_to_other_geodesic = bg::distance(reference_polygon, other_geodesic_polygon);
      const double other_vehicle_to_reference_geodesic = bg::distance(other_polygon, reference_geodesic_polygon);

      const auto inter_geodesic_distance = bg::distance(reference_geodesic_polygon, other_geodesic_polygon);
      const auto inter_bbox_distance = bg::distance(reference_polygon, other_polygon);

      // Whichever vehicle's path is farthest away from the other vehicle gets
      // priority to move.
      if (inter_geodesic_distance < 0.1 &&
          ((inter_bbox_distance > 0.1 &&
            reference_vehicle_to_other_geodesic > other_vehicle_to_reference_geodesic
            ) || (
            inter_bbox_distance < 0.1 &&
            (cg::Math::Dot(reference_heading, reference_to_other) >
            cg::Math::Dot(other_heading, other_to_reference))
          ))
      ) {

        hazard = true;
      }
    }

    return hazard;
  }

  traffic_manager::Polygon CollisionStage::GetPolygon(const LocationList &boundary) {

    std::string boundary_polygon_wkt;
    for (const cg::Location &location: boundary) {
      boundary_polygon_wkt += std::to_string(location.x) + " " + std::to_string(location.y) + ",";
    }

    boundary_polygon_wkt += std::to_string(boundary[0].x) + " " + std::to_string(boundary[0].y);

    traffic_manager::Polygon boundary_polygon;
    bg::read_wkt("POLYGON((" + boundary_polygon_wkt + "))", boundary_polygon);

    return boundary_polygon;
  }

  LocationList CollisionStage::GetGeodesicBoundary(const Actor &actor, const cg::Location &vehicle_location) {

    if (geodesic_boundaries.find(actor->GetId()) != geodesic_boundaries.end()) {
      return geodesic_boundaries.at(actor->GetId());
    }

    const LocationList bbox = GetBoundary(actor, vehicle_location);

    if (vehicle_id_to_index.find(actor->GetId()) != vehicle_id_to_index.end()) {

      float bbox_extension = GetBoundingBoxExtention(actor);

      const float specific_distance_margin = parameters.GetDistanceToLeadingVehicle(actor);
      if (specific_distance_margin > 0.0f) {
        bbox_extension = std::max(specific_distance_margin, bbox_extension);
      }

      const auto &waypoint_buffer =  localization_frame->at(vehicle_id_to_index.at(actor->GetId())).buffer;

      LocationList left_boundary;
      LocationList right_boundary;
      const auto vehicle = boost::static_pointer_cast<cc::Vehicle>(actor);
      const float width = vehicle->GetBoundingBox().extent.y;
      const float length = vehicle->GetBoundingBox().extent.x*2;

      SimpleWaypointPtr boundary_start = waypoint_buffer.front();
      uint64_t boundary_start_index = 0u;
      while (boundary_start->DistanceSquared(vehicle_location) < std::pow(length, 2) &&
             boundary_start_index < waypoint_buffer.size() -1) {
        boundary_start = waypoint_buffer.at(boundary_start_index);
        ++boundary_start_index;
      }
      SimpleWaypointPtr boundary_end = nullptr;
      SimpleWaypointPtr current_point = waypoint_buffer.at(boundary_start_index);

      const auto vehicle_reference = boost::static_pointer_cast<cc::Vehicle>(actor);
      // At non-signalized junctions, we extend the boundary across the junction
      // and in all other situations, boundary length is velocity-dependent.
      bool reached_distance = false;
      for (uint64_t j = boundary_start_index; !reached_distance && (j < waypoint_buffer.size()); ++j) {

        if (boundary_start->DistanceSquared(current_point) > std::pow(bbox_extension, 2)) {
          reached_distance = true;
        }

        if (boundary_end == nullptr ||
            boundary_end->DistanceSquared(current_point) > std::pow(BOUNDARY_EDGE_LENGTH, 2) ||
            reached_distance) {

          const cg::Vector3D heading_vector = current_point->GetForwardVector();
          const cg::Location location = current_point->GetLocation();
          cg::Vector3D perpendicular_vector = cg::Vector3D(-heading_vector.y, heading_vector.x, 0.0f);
          perpendicular_vector = perpendicular_vector.MakeUnitVector();
          // Direction determined for the left-handed system.
          const cg::Vector3D scaled_perpendicular = perpendicular_vector * width;
          left_boundary.push_back(location + cg::Location(scaled_perpendicular));
          right_boundary.push_back(location + cg::Location(-1.0f * scaled_perpendicular));

          boundary_end = current_point;
        }

        current_point = waypoint_buffer.at(j);
      }

      // Connecting the geodesic path boundary with the vehicle bounding box.
      LocationList geodesic_boundary;
      // Reversing right boundary to construct clockwise (left-hand system)
      // boundary. This is so because both left and right boundary vectors have
      // the closest point to the vehicle at their starting index for the right
      // boundary,
      // we want to begin at the farthest point to have a clockwise trace.
      std::reverse(right_boundary.begin(), right_boundary.end());
      geodesic_boundary.insert(geodesic_boundary.end(), right_boundary.begin(), right_boundary.end());
      geodesic_boundary.insert(geodesic_boundary.end(), bbox.begin(), bbox.end());
      geodesic_boundary.insert(geodesic_boundary.end(), left_boundary.begin(), left_boundary.end());

      geodesic_boundaries.insert({actor->GetId(), geodesic_boundary});
      return geodesic_boundary;
    } else {

      geodesic_boundaries.insert({actor->GetId(), bbox});
      return bbox;
    }

  }

  float CollisionStage::GetBoundingBoxExtention(const Actor &actor) {

    const float velocity = actor->GetVelocity().Length();
    float bbox_extension = BOUNDARY_EXTENSION_MINIMUM;
    if (velocity > HIGHWAY_SPEED) {
      bbox_extension = HIGHWAY_TIME_HORIZON * velocity;
    } else if (velocity < CRAWL_SPEED) {
      bbox_extension = BOUNDARY_EXTENSION_MINIMUM;
    } else {
      bbox_extension = std::sqrt(
                          EXTENSION_SQUARE_POINT * velocity) +
                          velocity * TIME_HORIZON +
                          BOUNDARY_EXTENSION_MINIMUM;
    }

    return bbox_extension;
  }

  LocationList CollisionStage::GetBoundary(const Actor &actor, const cg::Location &location) {

    const auto actor_type = actor->GetTypeId();
    cg::Vector3D heading_vector = actor->GetTransform().GetForwardVector();
    heading_vector.z = 0.0f;
    heading_vector = heading_vector.MakeUnitVector();

    cg::BoundingBox bbox;
    float forward_extension = 0.0f;
    if (actor_type[0] == 'v') {
      const auto vehicle = boost::static_pointer_cast<cc::Vehicle>(actor);
      bbox = vehicle->GetBoundingBox();
    } else if (actor_type[0] == 'w') {
      const auto walker = boost::static_pointer_cast<cc::Walker>(actor);
      bbox = walker->GetBoundingBox();
      // Extend the pedestrians bbox to "predict" where they'll be and avoid collisions.
      forward_extension = walker->GetVelocity().Length() * WALKER_TIME_EXTENSION;
    }

    const cg::Vector3D extent = bbox.extent;
    const cg::Vector3D perpendicular_vector = cg::Vector3D(-heading_vector.y, heading_vector.x, 0.0f);

    const cg::Vector3D x_boundary_vector = heading_vector * (extent.x + forward_extension);
    const cg::Vector3D y_boundary_vector = perpendicular_vector * (extent.y + forward_extension);

    // Four corners of the vehicle in top view clockwise order (left-handed
    // system).
    LocationList bbox_boundary = {
      location + cg::Location(x_boundary_vector - y_boundary_vector),
      location + cg::Location(-1.0f * x_boundary_vector - y_boundary_vector),
      location + cg::Location(-1.0f * x_boundary_vector + y_boundary_vector),
      location + cg::Location(x_boundary_vector + y_boundary_vector),
    };

    return bbox_boundary;
  }

  bool CollisionStage::IsLocationAfterJunctionSafe(const Actor &ego_actor, const Actor &other_actor, const SimpleWaypointPtr safe_point , const cg::Location &other_location){

    bool safe_junction = true;

    if (other_actor->GetVelocity().Length() < EPSILON_VELOCITY){

      cg::Location safe_location = safe_point->GetLocation();
      cg::Vector3D heading_vector = safe_point->GetForwardVector();
      heading_vector.z = 0.0f;
      heading_vector = heading_vector.MakeUnitVector();

      cg::BoundingBox bbox;
      const auto vehicle = boost::static_pointer_cast<cc::Vehicle>(ego_actor);
      bbox = vehicle->GetBoundingBox();
      const cg::Vector3D extent = bbox.extent;

      const cg::Vector3D perpendicular_vector = cg::Vector3D(-heading_vector.y, heading_vector.x, 0.0f);

      const cg::Vector3D x_boundary_vector = heading_vector * extent.x;
      const cg::Vector3D y_boundary_vector = perpendicular_vector * extent.y;

      LocationList ego_actor_boundary = {
        safe_location + cg::Location(x_boundary_vector - y_boundary_vector),
        safe_location + cg::Location(-1.0f * x_boundary_vector - y_boundary_vector),
        safe_location + cg::Location(-1.0f * x_boundary_vector + y_boundary_vector),
        safe_location + cg::Location(x_boundary_vector + y_boundary_vector),
      };

      const Polygon reference_polygon = GetPolygon(ego_actor_boundary);
      const Polygon other_polygon = GetPolygon(GetBoundary(other_actor, other_location));

      const auto inter_bbox_distance = bg::distance(reference_polygon, other_polygon);
      if (inter_bbox_distance < INTER_BBOX_DISTANCE_THRESHOLD){
        safe_junction = false;
      }
    }

    return safe_junction;
  }

  void CollisionStage::DrawBoundary(const LocationList &boundary) {
    for (uint64_t i = 0u; i < boundary.size(); ++i) {
      debug_helper.DrawLine(
          boundary[i] + cg::Location(0.0f, 0.0f, 1.0f),
          boundary[(i + 1) % boundary.size()] + cg::Location(0.0f, 0.0f, 1.0f),
          0.1f, {255u, 255u, 0u}, 0.05f);
    }
  }

} // namespace traffic_manager
} // namespace carla<|MERGE_RESOLUTION|>--- conflicted
+++ resolved
@@ -78,7 +78,6 @@
 
       // Check every actor in the vicinity if it poses a collision hazard.
       for (auto j = overlapping_actors.begin(); (j != overlapping_actors.end()) && !collision_hazard; ++j) {
-<<<<<<< HEAD
 
         try {
 
@@ -108,38 +107,6 @@
                       (other_actor_type[0] == 'w' && parameters.GetPercentageIgnoreWalkers(ego_actor) <= (rand() % 101))) {
 
                     collision_hazard = true;
-                    break;
-=======
-
-        try {
-
-          const Actor other_actor = j->second;
-          const auto other_actor_type = other_actor->GetTypeId();
-          const ActorId other_actor_id = j->first;
-          const cg::Location other_location = other_actor->GetLocation();
-
-          // Collision checks increase with speed
-          float collision_distance = std::pow(floor(ego_actor->GetVelocity().Length()*3.6f/10.0f),2.0f);
-          collision_distance = cg::Math::Clamp(collision_distance, MIN_COLLISION_RADIUS, MAX_COLLISION_RADIUS);
-
-          // Temporary fix to (0,0,0) bug
-          if (!(other_location.x == 0 && other_location.y == 0 && other_location.z == 0)) {
-
-            if (other_actor_id != ego_actor_id &&
-                (cg::Math::DistanceSquared(ego_location, other_location)
-                < std::pow(MAX_COLLISION_RADIUS, 2)) &&
-                (std::abs(ego_location.z - other_location.z) < VERTICAL_OVERLAP_THRESHOLD)) {
-
-              if (parameters.GetCollisionDetection(ego_actor, other_actor)) {
-
-                if((safe_point_junction != nullptr && !IsLocationAfterJunctionSafe(ego_actor, other_actor, safe_point_junction, other_location)) ||
-                  NegotiateCollision(ego_actor, other_actor, ego_location, other_location, closest_point, junction_look_ahead)) {
-
-                  if ((other_actor_type[0] == 'v' && parameters.GetPercentageIgnoreVehicles(ego_actor) <= (rand() % 101)) ||
-                      (other_actor_type[0] == 'w' && parameters.GetPercentageIgnoreWalkers(ego_actor) <= (rand() % 101))) {
-
-                    collision_hazard = true;
->>>>>>> eae903e9
                   }
                 }
               }
