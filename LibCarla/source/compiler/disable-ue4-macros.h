// Copyright (c) 2017 Computer Vision Center (CVC) at the Universitat Autonoma
// de Barcelona (UAB).
//
// This work is licensed under the terms of the MIT license.
// For a copy, see <https://opensource.org/licenses/MIT>.

#ifndef LIBCARLA_INCLUDED_DISABLE_UE4_MACROS_HEADER
  #define LIBCARLA_INCLUDED_DISABLE_UE4_MACROS_HEADER

  #ifndef BOOST_ERROR_CODE_HEADER_ONLY
  #  define BOOST_ERROR_CODE_HEADER_ONLY
  #endif // BOOST_ERROR_CODE_HEADER_ONLY

  #ifndef BOOST_NO_EXCEPTIONS
  #  define BOOST_NO_EXCEPTIONS
  #endif // BOOST_NO_EXCEPTIONS

  // Suppress clang warning.
  #if defined(__clang__)
  #  ifndef __cpp_coroutines
  #    define __cpp_coroutines 0
  #  endif // __cpp_coroutines
  #  ifndef __cpp_noexcept_function_type
  #    define __cpp_noexcept_function_type 0
  #  endif // __cpp_noexcept_function_type
  #endif // defined(__clang__)

  namespace boost {
    static inline void throw_exception(const std::exception &e) {
      UE_LOG(LogCarla, Fatal, TEXT("Exception thrown on Boost libraries: %s"), UTF8_TO_TCHAR(e.what()));
    }
  } // namespace boost

#endif // LIBCARLA_INCLUDED_DISABLE_UE4_MACROS_HEADER

#define LIBCARLA_INCLUDED_FROM_UE4

#if defined(__clang__)
#  pragma clang diagnostic push
#  pragma clang diagnostic ignored "-Wmissing-braces"
#endif

#pragma push_macro("TEXT")
#undef TEXT

#pragma push_macro("check")
#undef check

namespace boost {

  static inline void throw_exception(const std::exception &e) {
    UE_LOG(LogCarla, Fatal, TEXT("Exception thrown on Boost libraries: %s"), UTF8_TO_TCHAR(e.what()));
  }

} // namespace boost

#endif // LIBCARLA_INCLUDED_DISABLE_UE4_MACROS_HEADER

#define LIBCARLA_INCLUDED_FROM_UE4

// NOTE(Andrei): disable warning generated by undefined macros
// __GNUC__, __GNUC_MINOR__
// MSGPACK_ARCH_AMD64
// DBG, BETA, OFFICIAL_BUILD
// NTDDI_WIN7SP1
// _APISET_RTLSUPPORT_VER
// _APISET_INTERLOCKED_VER
// _APISET_SECURITYBASE_VER
// _WIN32_WINNT_WINTHRESHOLD
// NOTE(Andrei): Macros to detect which compiler is
// http://nadeausoftware.com/articles/2012/10/c_c_tip_how_detect_compiler_name_and_version_using_compiler_predefined_macros
#if defined(_MSC_VER)
#  pragma warning(push)
#  pragma warning(disable: 4668 4191)
<<<<<<< HEAD
#endif
=======
#endif

#if defined(__clang__)
#  pragma clang diagnostic push
#  pragma clang diagnostic ignored "-Wmissing-braces"
#endif

#pragma push_macro("TEXT")
#undef TEXT

#pragma push_macro("check")
#undef check
>>>>>>> b665fa12
<|MERGE_RESOLUTION|>--- conflicted
+++ resolved
@@ -5,46 +5,25 @@
 // For a copy, see <https://opensource.org/licenses/MIT>.
 
 #ifndef LIBCARLA_INCLUDED_DISABLE_UE4_MACROS_HEADER
-  #define LIBCARLA_INCLUDED_DISABLE_UE4_MACROS_HEADER
+#define LIBCARLA_INCLUDED_DISABLE_UE4_MACROS_HEADER
 
-  #ifndef BOOST_ERROR_CODE_HEADER_ONLY
-  #  define BOOST_ERROR_CODE_HEADER_ONLY
-  #endif // BOOST_ERROR_CODE_HEADER_ONLY
+#ifndef BOOST_ERROR_CODE_HEADER_ONLY
+#  define BOOST_ERROR_CODE_HEADER_ONLY
+#endif // BOOST_ERROR_CODE_HEADER_ONLY
 
-  #ifndef BOOST_NO_EXCEPTIONS
-  #  define BOOST_NO_EXCEPTIONS
-  #endif // BOOST_NO_EXCEPTIONS
+#ifndef BOOST_NO_EXCEPTIONS
+#  define BOOST_NO_EXCEPTIONS
+#endif // BOOST_NO_EXCEPTIONS
 
-  // Suppress clang warning.
-  #if defined(__clang__)
-  #  ifndef __cpp_coroutines
-  #    define __cpp_coroutines 0
-  #  endif // __cpp_coroutines
-  #  ifndef __cpp_noexcept_function_type
-  #    define __cpp_noexcept_function_type 0
-  #  endif // __cpp_noexcept_function_type
-  #endif // defined(__clang__)
-
-  namespace boost {
-    static inline void throw_exception(const std::exception &e) {
-      UE_LOG(LogCarla, Fatal, TEXT("Exception thrown on Boost libraries: %s"), UTF8_TO_TCHAR(e.what()));
-    }
-  } // namespace boost
-
-#endif // LIBCARLA_INCLUDED_DISABLE_UE4_MACROS_HEADER
-
-#define LIBCARLA_INCLUDED_FROM_UE4
-
+// Suppress clang warning.
 #if defined(__clang__)
-#  pragma clang diagnostic push
-#  pragma clang diagnostic ignored "-Wmissing-braces"
-#endif
-
-#pragma push_macro("TEXT")
-#undef TEXT
-
-#pragma push_macro("check")
-#undef check
+#  ifndef __cpp_coroutines
+#    define __cpp_coroutines 0
+#  endif // __cpp_coroutines
+#  ifndef __cpp_noexcept_function_type
+#    define __cpp_noexcept_function_type 0
+#  endif // __cpp_noexcept_function_type
+#endif // defined(__clang__)
 
 namespace boost {
 
@@ -72,9 +51,6 @@
 #if defined(_MSC_VER)
 #  pragma warning(push)
 #  pragma warning(disable: 4668 4191)
-<<<<<<< HEAD
-#endif
-=======
 #endif
 
 #if defined(__clang__)
@@ -86,5 +62,4 @@
 #undef TEXT
 
 #pragma push_macro("check")
-#undef check
->>>>>>> b665fa12
+#undef check